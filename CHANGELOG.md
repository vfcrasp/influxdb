## v1.3.8.0 [unreleased]
### Bug Fixes
1. [#1886](https://github.com/influxdata/chronograf/pull/1886): Fix limit of 100 alert rules on alert rules page
1. [#1930](https://github.com/influxdata/chronograf/pull/1930): Fix graphs when y-values are constant
1. [#1951](https://github.com/influxdata/chronograf/pull/1951): Fix crosshair not being removed when user leaves graph
1. [#1943](https://github.com/influxdata/chronograf/pull/1943): Fix inability to add kapacitor from source page on fresh install
1. [#1947](https://github.com/influxdata/chronograf/pull/1947): Fix DataExplorer crash if field property not present on queryConfig
1. [#1957](https://github.com/influxdata/chronograf/pull/1957): Fix stacked graphs not being fully displayed
1. [#1969](https://github.com/influxdata/chronograf/pull/1969): Fix for delayed selection of template variables using URL query params

### Features
1. [#1928](https://github.com/influxdata/chronograf/pull/1928): Add prefix, suffix, scale, and other y-axis formatting
1. [#1886](https://github.com/influxdata/chronograf/pull/1886): Fix limit of 100 alert rules on alert rules page
1. [#1934](https://github.com/influxdata/chronograf/pull/1934): Update time resolution when zooming in on graphs
1. [#1945](https://github.com/influxdata/chronograf/pull/1945): Add `present` boolean query param to URL to enable presentation mode
<<<<<<< HEAD
1. [#1885](https://github.com/influxdata/chronograf/pull/1885): Add `fill` options to data explorer and dashboard queries
=======
1. [#1969](https://github.com/influxdata/chronograf/pull/1969): Add `query` query param to URL to add a query to the Data Explorer
>>>>>>> c36748d8

### UI Improvements
1. [#1933](https://github.com/influxdata/chronograf/pull/1933): Use line-stacked graph type for memory information - thank you, @Joxit!
1. [#1940](https://github.com/influxdata/chronograf/pull/1940): Improve cell sizes in Admin Database tables
1. [#1942](https://github.com/influxdata/chronograf/pull/1942): Polish appearance of optional alert parameters in Kapacitor rule builder
1. [#1944](https://github.com/influxdata/chronograf/pull/1944): Add active state for Status page navbar icon
1. [#1944](https://github.com/influxdata/chronograf/pull/1944): Improve UX of navigation to a sub-nav item in the navbar

## v1.3.7.0 [2017-08-23]
## v1.3.7.0 [unreleased]
### Features
1. [#1928](https://github.com/influxdata/chronograf/pull/1928): Add prefix, suffix, scale, and other y-axis formatting

### UI Improvements

## v1.3.7.0
### Bug Fixes
1. [#1795](https://github.com/influxdata/chronograf/pull/1795): Fix uptime status on Windows hosts running Telegraf
1. [#1715](https://github.com/influxdata/chronograf/pull/1715): Chronograf now renders on IE11.
1. [#1870](https://github.com/influxdata/chronograf/pull/1870): Fix console error for placing prop on div
1. [#1864](https://github.com/influxdata/chronograf/pull/1864): Fix Write Data form upload button and add `onDragExit` handler
1. [#1891](https://github.com/influxdata/chronograf/pull/1891): Fix Kapacitor config for PagerDuty via the UI
1. [#1872](https://github.com/influxdata/chronograf/pull/1872): Prevent stats in the legend from wrapping line

### Features
1. [#1863](https://github.com/influxdata/chronograf/pull/1863): Improve 'new-sources' server flag example by adding 'type' key

### UI Improvements
1. [#1862](https://github.com/influxdata/chronograf/pull/1862): Show "Add Graph" button on cells with no queries

## v1.3.6.1 [2017-08-14]
**Upgrade Note** This release (1.3.6.1) fixes a possibly data corruption issue with dashboard cells' graph types. If you upgraded to 1.3.6.0 and visited any dashboard, once you have then upgraded to this release (1.3.6.1) you will need to manually reset the graph type for every cell via the cell's caret --> Edit --> Display Options. If you upgraded directly to 1.3.6.1, you should not experience this issue.

### Bug Fixes
1. [#1795](https://github.com/influxdata/chronograf/pull/1795): Fix uptime status on Windows hosts running Telegraf
1. [#1715](https://github.com/influxdata/chronograf/pull/1715): Chronograf now renders on IE11.
1. [#1870](https://github.com/influxdata/chronograf/pull/1870): Fix console error for placing prop on div
1. [#1864](https://github.com/influxdata/chronograf/pull/1864): Fix Write Data form upload button and add `onDragExit` handler
1. [#1866](https://github.com/influxdata/chronograf/pull/1866): Fix missing cell type (and consequently single-stat)
1. [#1891](https://github.com/influxdata/chronograf/pull/1891): Fix Kapacitor config for PagerDuty via the UI
1. [#1897](https://github.com/influxdata/chronograf/pull/1897): Fix regression from [#1864](https://github.com/influxdata/chronograf/pull/1864) and redesign drag & drop interaction
1. [#1872](https://github.com/influxdata/chronograf/pull/1872): Prevent stats in the legend from wrapping line
1. [#1899](https://github.com/influxdata/chronograf/pull/1899): Fix raw query editor in Data Explorer not using selected time
1. [#1922](https://github.com/influxdata/chronograf/pull/1922): Fix Safari display issues in the Cell Editor display options
1. [#1715](https://github.com/influxdata/chronograf/pull/1715): Chronograf now renders on IE11.
1. [#1866](https://github.com/influxdata/chronograf/pull/1866): Fix missing cell type (and consequently single-stat)
1. [#1866](https://github.com/influxdata/chronograf/pull/1866): Fix data corruption issue with dashboard graph types
    **Note**: If you upgraded to 1.3.6.0 and visited any dashboard, you will need to manually reset the graph type for every cell via the cell's caret -> Edit -> Display Options.
1. [#1870](https://github.com/influxdata/chronograf/pull/1870): Fix console error for placing prop on div
1. [#1845](https://github.com/influxdata/chronograf/pull/1845): Fix inaccessible scroll bar in Data Explorer table
1. [#1866](https://github.com/influxdata/chronograf/pull/1866): Fix non-persistence of dashboard graph types
1. [#1872](https://github.com/influxdata/chronograf/pull/1872): Prevent stats in the legend from wrapping line


### Features
1. [#1863](https://github.com/influxdata/chronograf/pull/1863): Improve 'new-sources' server flag example by adding 'type' key
1. [#1898](https://github.com/influxdata/chronograf/pull/1898): Add an input and validation to custom time range calendar dropdowns
1. [#1904](https://github.com/influxdata/chronograf/pull/1904): Add support for selecting template variables with URL params
1. [#1859](https://github.com/influxdata/chronograf/pull/1859): Add y-axis controls to the API for layouts

### UI Improvements
1. [#1862](https://github.com/influxdata/chronograf/pull/1862): Show "Add Graph" button on cells with no queries

## v1.3.6.1 [2017-08-14]
**Upgrade Note** This release (1.3.6.1) fixes a possibly data corruption issue with dashboard cells' graph types. If you upgraded to 1.3.6.0 and visited any dashboard, once you have then upgraded to this release (1.3.6.1) you will need to manually reset the graph type for every cell via the cell's caret --> Edit --> Display Options. If you upgraded directly to 1.3.6.1, you should not experience this issue.

### Bug Fixes
1. [#1845](https://github.com/influxdata/chronograf/pull/1845): Fix inaccessible scroll bar in Data Explorer table
1. [#1866](https://github.com/influxdata/chronograf/pull/1866): Fix non-persistence of dashboard graph types

### Features
1. [#1859](https://github.com/influxdata/chronograf/pull/1859): Add y-axis controls to the API for layouts

### UI Improvements
1. [#1846](https://github.com/influxdata/chronograf/pull/1846): Increase screen real estate of Query Maker in the Cell Editor Overlay

## v1.3.6.0 [2017-08-08]
### Bug Fixes
1. [#1798](https://github.com/influxdata/chronograf/pull/1798): Fix domain not updating in visualizations when changing time range manually
1. [#1799](https://github.com/influxdata/chronograf/pull/1799): Prevent console error spam from Dygraph's synchronize method when a dashboard has only one graph
1. [#1813](https://github.com/influxdata/chronograf/pull/1813): Guarantee UUID for each Alert Table key to prevent dropping items when keys overlap
1. [#1795](https://github.com/influxdata/chronograf/pull/1795): Fix uptime status on Windows hosts running Telegraf
1. [#1715](https://github.com/influxdata/chronograf/pull/1715): Chronograf now renders properly on IE11.

### Features
1. [#1744](https://github.com/influxdata/chronograf/pull/1744): Add a few time range shortcuts to the custom time range menu
1. [#1714](https://github.com/influxdata/chronograf/pull/1714): Add ability to edit a dashboard graph's y-axis bounds
1. [#1714](https://github.com/influxdata/chronograf/pull/1714): Add ability to edit a dashboard graph's y-axis label
1. [#1744](https://github.com/influxdata/chronograf/pull/1744): Add a few pre-set time range selections to the custom time range menu-- be sure to add a sensible GROUP BY
1. [#1744](https://github.com/influxdata/chronograf/pull/1744): Add a few time range shortcuts to the custom time range menu

### UI Improvements
1. [#1796](https://github.com/influxdata/chronograf/pull/1796): Add spinner write data modal to indicate data is being written
1. [#1805](https://github.com/influxdata/chronograf/pull/1805): Fix bar graphs overlapping
1. [#1805](https://github.com/influxdata/chronograf/pull/1805): Assign a series consistent coloring when it appears in multiple cells
1. [#1800](https://github.com/influxdata/chronograf/pull/1800): Increase size of line protocol manual entry in Data Explorer's Write Data overlay
1. [#1812](https://github.com/influxdata/chronograf/pull/1812): Improve error message when request for Status Page News Feed fails
1. [#1858](https://github.com/influxdata/chronograf/pull/1858): Provide affirmative UI choice for 'auto' in DisplayOptions with new toggle-based component

## v1.3.5.0 [2017-07-27]
### Bug Fixes
1. [#1708](https://github.com/influxdata/chronograf/pull/1708): Fix z-index issue in dashboard cell context menu
1. [#1752](https://github.com/influxdata/chronograf/pull/1752): Clarify BoltPath server flag help text by making example the default path
1. [#1703](https://github.com/influxdata/chronograf/pull/1703): Fix cell name cancel not reverting to original name
1. [#1751](https://github.com/influxdata/chronograf/pull/1751): Fix typo that may have affected PagerDuty node creation in Kapacitor
1. [#1756](https://github.com/influxdata/chronograf/pull/1756): Prevent 'auto' GROUP BY as option in Kapacitor rule builder when applying a function to a field
1. [#1773](https://github.com/influxdata/chronograf/pull/1773): Prevent clipped buttons in Rule Builder, Data Explorer, and Configuration pages
1. [#1776](https://github.com/influxdata/chronograf/pull/1776): Fix JWT for the write path
1. [#1777](https://github.com/influxdata/chronograf/pull/1777): Disentangle client Kapacitor rule creation from Data Explorer query creation

### Features
1. [#1717](https://github.com/influxdata/chronograf/pull/1717): View server generated TICKscripts
1. [#1681](https://github.com/influxdata/chronograf/pull/1681): Add the ability to select Custom Time Ranges in the Hostpages, Data Explorer, and Dashboards
1. [#1752](https://github.com/influxdata/chronograf/pull/1752): Clarify BoltPath server flag help text by making example the default path
1. [#1738](https://github.com/influxdata/chronograf/pull/1738): Add shared secret JWT authorization to InfluxDB
1. [#1724](https://github.com/influxdata/chronograf/pull/1724): Add Pushover alert support
1. [#1762](https://github.com/influxdata/chronograf/pull/1762): Restore all supported Kapacitor services when creating rules, and add most optional message parameters

### UI Improvements
1. [#1707](https://github.com/influxdata/chronograf/pull/1707): Polish alerts table in status page to wrap text less
1. [#1770](https://github.com/influxdata/chronograf/pull/1770): Specify that version is for Chronograf on Configuration page
1. [#1779](https://github.com/influxdata/chronograf/pull/1779): Move custom time range indicator on cells into corner when in presentation mode
1. [#1779](https://github.com/influxdata/chronograf/pull/1779): Highlight legend "Snip" toggle when active

## v1.3.4.0 [2017-07-10]
### Bug Fixes
1. [#1612](https://github.com/influxdata/chronograf/pull/1612): Disallow writing to \_internal in the Data Explorer
1. [#1655](https://github.com/influxdata/chronograf/pull/1655): Add more than one color to Line+Stat graphs
1. [#1688](https://github.com/influxdata/chronograf/pull/1688): Fix updating Retention Policies in single-node InfluxDB instances
1. [#1689](https://github.com/influxdata/chronograf/pull/1689): Lock the width of Template Variable dropdown menus to the size of their longest option

### Features
1. [#1645](https://github.com/influxdata/chronograf/pull/1645): Add Auth0 as a supported OAuth2 provider
1. [#1660](https://github.com/influxdata/chronograf/pull/1660): Add ability to add custom links to User menu via server CLI or ENV vars
1. [#1660](https://github.com/influxdata/chronograf/pull/1660): Allow users to configure custom links on startup that will appear under the User menu in the sidebar
1. [#1674](https://github.com/influxdata/chronograf/pull/1674): Add support for Auth0 organizations
1. [#1695](https://github.com/influxdata/chronograf/pull/1695): Allow users to configure InfluxDB and Kapacitor sources on startup

### UI Improvements
1. [#1644](https://github.com/influxdata/chronograf/pull/1644): Redesign Alerts History table on Status Page to have sticky headers
1. [#1581](https://github.com/influxdata/chronograf/pull/1581): Refresh Template Variable values on Dashboard page load
1. [#1655](https://github.com/influxdata/chronograf/pull/1655): Display current version of Chronograf at the bottom of Configuration page
1. [#1655](https://github.com/influxdata/chronograf/pull/1655): Redesign Dashboards table and sort them alphabetically
1. [#1655](https://github.com/influxdata/chronograf/pull/1655): Bring design of navigation sidebar in line with Branding Documentation

## v1.3.3.3 [2017-06-21]
### Bug Fixes
1. [1651](https://github.com/influxdata/chronograf/pull/1651): Add back in x and y axes and revert some style changes on Line + Single Stat graphs

## v1.3.3.2 [2017-06-21]
### Bug Fixes

## v1.3.3.3 [2017-06-21]
### Bug Fixes
1. [1651](https://github.com/influxdata/chronograf/pull/1651): Add back in x and y axes and revert some style changes on Line + Single Stat graphs

## v1.3.3.2 [2017-06-21]
### Bug Fixes
1. [1650](https://github.com/influxdata/chronograf/pull/1650): Fix broken cpu reporting on hosts page and normalize InfluxQL

## v1.3.3.1 [2017-06-21]
### Bug Fixes
1. [#1641](https://github.com/influxdata/chronograf/pull/1641): Fix enable / disable being out of sync on Kapacitor Rules Page

### Features
1. [#1647](https://github.com/influxdata/chronograf/pull/1647): Add file uploader to Data Explorer for write protocol
### UI Improvements
1. [#1642](https://github.com/influxdata/chronograf/pull/1642): Do not prefix basepath to external link for news feed

## v1.3.3.0 [2017-06-19]

### Bug Fixes
1. [#1512](https://github.com/influxdata/chronograf/pull/1512): Prevent legend from flowing over window bottom bound
1. [#1600](https://github.com/influxdata/chronograf/pull/1600): Prevent Kapacitor configurations from having the same name
1. [#1600](https://github.com/influxdata/chronograf/pull/1600): Limit Kapacitor configuration names to 33 characters to fix display bug
1. [#1622](https://github.com/influxdata/chronograf/pull/1622): Use function selector grid in Kapacitor rule builder query maker instead of dropdown

### Features
1. [#1512](https://github.com/influxdata/chronograf/pull/1512): Synchronize vertical crosshair at same time across all graphs in a dashboard
1. [#1609](https://github.com/influxdata/chronograf/pull/1609): Add automatic GROUP BY (time) functionality to dashboards
1. [#1608](https://github.com/influxdata/chronograf/pull/1608): Add a Status Page with Recent Alerts bar graph, Recent Alerts table, News Feed, and Getting Started widgets

### UI Improvements
1. [#1512](https://github.com/influxdata/chronograf/pull/1512): When dashboard time range is changed, reset graphs that are zoomed in
1. [#1599](https://github.com/influxdata/chronograf/pull/1599): Bar graph option added to dashboard
1. [#1600](https://github.com/influxdata/chronograf/pull/1600): Redesign source management table to be more intuitive
1. [#1600](https://github.com/influxdata/chronograf/pull/1600): Redesign Line + Single Stat cells to appear more like a sparkline, and improve legibility
1. [#1639](https://github.com/influxdata/chronograf/pull/1639): Improve graph synchronization performance

## v1.3.2.1 [2017-06-06]

### Bug Fixes
1. [#1594](https://github.com/influxdata/chronograf/pull/1594): Restore Line + Single Stat styles

## v1.3.2.0 [2017-06-05]

### Bug Fixes
1. [#1530](https://github.com/influxdata/chronograf/pull/1530): Update the query config's field ordering to always match the input query
1. [#1535](https://github.com/influxdata/chronograf/pull/1535): Allow users to add functions to existing Kapacitor rules
1. [#1564](https://github.com/influxdata/chronograf/pull/1564): Fix logout menu item regression
1. [#1562](https://github.com/influxdata/chronograf/pull/1562): Fix InfluxQL parsing with multiple tag values for a tag key
1. [#1582](https://github.com/influxdata/chronograf/pull/1582): Fix load localStorage and warning UX on fresh Chronograf install
1. [#1584](https://github.com/influxdata/chronograf/pull/1584): Show submenus when the alert notification is present

### Features
  1. [#1537](https://github.com/influxdata/chronograf/pull/1537): Add UI to the Data Explorer for [writing data to InfluxDB](https://docs.influxdata.com/chronograf/latest/guides/transition-web-admin-interface/#writing-data)

### UI Improvements
  1. [#1508](https://github.com/influxdata/chronograf/pull/1508): Make the enter and escape keys perform as expected when renaming dashboards
  1. [#1524](https://github.com/influxdata/chronograf/pull/1524): Improve copy on the Kapacitor configuration page
  1. [#1549](https://github.com/influxdata/chronograf/pull/1549): Reset graph zoom when the user selects a new time range
  1. [#1544](https://github.com/influxdata/chronograf/pull/1544): Upgrade to new version of Influx Theme, and remove excess stylesheets
  1. [#1567](https://github.com/influxdata/chronograf/pull/1567): Replace the user icon with a solid style
  1. [#1561](https://github.com/influxdata/chronograf/pull/1561): Disable query save in cell editor mode if the query does not have a database, measurement, and field
  1. [#1575](https://github.com/influxdata/chronograf/pull/1575): Improve UX of applying functions to fields in the query builder
  1. [#1560](https://github.com/influxdata/chronograf/pull/1560): Apply mean to fields by default

## v1.3.1.0 [2017-05-22]

### Release notes

In versions 1.3.1+, installing a new version of Chronograf automatically clears the localStorage settings.

### Bug Fixes
  1. [#1450](https://github.com/influxdata/chronograf/pull/1450): Fix infinite spinner when `/chronograf` is a [basepath](https://docs.influxdata.com/chronograf/v1.3/administration/configuration/#p-basepath)
  1. [#1472](https://github.com/influxdata/chronograf/pull/1472): Remove the query templates dropdown from dashboard cell editor mode
  1. [#1458](https://github.com/influxdata/chronograf/pull/1458): New versions of Chronograf automatically clear localStorage settings
  1. [#1464](https://github.com/influxdata/chronograf/pull/1464): Fix the backwards sort arrows in table column headers
  1. [#1464](https://github.com/influxdata/chronograf/pull/1464): Fix the loading spinner on graphs
  1. [#1485](https://github.com/influxdata/chronograf/pull/1485): Filter out any template variable values that are empty, whitespace, or duplicates
  1. [#1484](https://github.com/influxdata/chronograf/pull/1484): Allow user to select SingleStat as Visualization Type before adding any queries and continue to be able to click Add Query
  1. [#1349](https://github.com/influxdata/chronograf/pull/1349): Add query for windows uptime
  1. [#1484](https://github.com/influxdata/chronograf/pull/1484): Allow users to click the add query button after selecting singleStat as the [visualization type](https://docs.influxdata.com/chronograf/v1.3/troubleshooting/frequently-asked-questions/#what-visualization-types-does-chronograf-support)
  1. [#1349](https://github.com/influxdata/chronograf/pull/1349): Add a query for windows uptime - thank you, @brianbaker!

### Features
  1. [#1477](https://github.com/influxdata/chronograf/pull/1477): Add log [event handler](https://docs.influxdata.com/chronograf/v1.3/troubleshooting/frequently-asked-questions/#what-kapacitor-event-handlers-are-supported-in-chronograf) - thank you, @mpchadwick!
  1. [#1491](https://github.com/influxdata/chronograf/pull/1491): Update Go (golang) vendoring to dep and committed vendor directory
  1. [#1500](https://github.com/influxdata/chronograf/pull/1500): Add autocomplete functionality to [template variable](https://docs.influxdata.com/chronograf/v1.3/guides/dashboard-template-variables/) dropdowns

### UI Improvements
  1. [#1451](https://github.com/influxdata/chronograf/pull/1451): Refactor scrollbars to support non-webkit browsers
  1. [#1453](https://github.com/influxdata/chronograf/pull/1453): Increase the query builder's default height in cell editor mode and in the data explorer
  1. [#1453](https://github.com/influxdata/chronograf/pull/1453): Give QueryMaker a greater initial height than Visualization
  1. [#1475](https://github.com/influxdata/chronograf/pull/1475): Add ability to toggle visibility of the Template Control Bar
  1. [#1464](https://github.com/influxdata/chronograf/pull/1464): Make the [template variables](https://docs.influxdata.com/chronograf/v1.3/guides/dashboard-template-variables/) manager more space efficient
  1. [#1464](https://github.com/influxdata/chronograf/pull/1464): Add page spinners to pages that did not have them
  1. [#1464](https://github.com/influxdata/chronograf/pull/1464): Denote which source is connected in the sources table
  1. [#1464](https://github.com/influxdata/chronograf/pull/1464): Make the logout button consistent with design
  1. [#1478](https://github.com/influxdata/chronograf/pull/1478): Use milliseconds in the InfluxDB dashboard instead of nanoseconds
  1. [#1498](https://github.com/influxdata/chronograf/pull/1498): Notify users when local settings are cleared

## v1.3.0 [2017-05-09]

### Bug Fixes
  1. [#1364](https://github.com/influxdata/chronograf/pull/1364): Fix the link to home when using the `--basepath` option
  1. [#1370](https://github.com/influxdata/chronograf/pull/1370): Remove the notification to login on the login page
  1. [#1376](https://github.com/influxdata/chronograf/pull/1376): Support queries that perform math on functions
  1. [#1399](https://github.com/influxdata/chronograf/pull/1399): Prevent the creation of blank template variables
  1. [#1406](https://github.com/influxdata/chronograf/pull/1406): Ensure thresholds for Kapacitor Rule Alerts appear on page load
  1. [#1412](https://github.com/influxdata/chronograf/pull/1412): Update the Kapacitor configuration page when the configuration changes
  1. [#1407](https://github.com/influxdata/chronograf/pull/1407): Fix Authentication when using Chronograf with a set `basepath`
  1. [#1417](https://github.com/influxdata/chronograf/pull/1417): Support escaping from presentation mode in Safari
  1. [#1365](https://github.com/influxdata/chronograf/pull/1365): Show red indicator on Hosts Page for an offline host
  1. [#1379](https://github.com/influxdata/chronograf/pull/1379): Re-implement level colors on the alerts page
  1. [#1433](https://github.com/influxdata/chronograf/pull/1433): Fix router bug introduced by upgrading to react-router v3.0
  1. [#1435](https://github.com/influxdata/chronograf/pull/1435): Show legend on Line+Stat visualization type
  1. [#1436](https://github.com/influxdata/chronograf/pull/1436): Prevent queries with `:dashboardTime:` from breaking the query builder

### Features
  1. [#1382](https://github.com/influxdata/chronograf/pull/1382): Add line-protocol proxy for InfluxDB/InfluxEnterprise Cluster data sources
  1. [#1391](https://github.com/influxdata/chronograf/pull/1391): Add `:dashboardTime:` to support cell-specific time ranges on dashboards
  1. [#1201](https://github.com/influxdata/chronograf/pull/1201): Add support for enabling and disabling TICKscripts that were created outside Chronograf
  1. [#1401](https://github.com/influxdata/chronograf/pull/1401): Allow users to delete Kapacitor configurations

### UI Improvements
  1. [#1378](https://github.com/influxdata/chronograf/pull/1378): Save user-provided relative time ranges in cells
  1. [#1373](https://github.com/influxdata/chronograf/pull/1373): Improve how cell legends and options appear on dashboards
  1. [#1385](https://github.com/influxdata/chronograf/pull/1385): Combine the measurements and tags columns in the Data Explorer and implement a new design for applying functions to fields
  1. [#602](https://github.com/influxdata/chronograf/pull/602): Normalize the terminology in Chronograf
  1. [#1392](https://github.com/influxdata/chronograf/pull/1392): Make overlays full-screen
  1. [#1395](https://github.com/influxdata/chronograf/pull/1395):Change the default global time range to past 1 hour
  1. [#1439](https://github.com/influxdata/chronograf/pull/1439): Add Source Indicator icon to the Configuration and Admin pages

## v1.2.0-beta10 [2017-04-28]

### Bug Fixes
  1. [#1337](https://github.com/influxdata/chronograf/pull/1337): Add support for blank hostnames on the Host List page
  1. [#1340](https://github.com/influxdata/chronograf/pull/1340): Fix case where the Explorer and cell editor falsely assumed there was no active query
  1. [#1338](https://github.com/influxdata/chronograf/pull/1338): Require url and name when adding a new source
  1. [#1348](https://github.com/influxdata/chronograf/pull/1348): Fix broken `Add Kapacitor` link on the Alerts page - thank you, @nickysemenza

### Features

  1. [#1154](https://github.com/influxdata/chronograf/issues/1154): Add template variables to Chronograf's customized dashboards
  1. [#1351](https://github.com/influxdata/chronograf/pull/1351): Add a canned dashboard for [phpfpm](https://github.com/influxdata/telegraf/tree/master/plugins/inputs/phpfpm) - thank you, @nickysemenza

### UI Improvements
  1. [#1335](https://github.com/influxdata/chronograf/pull/1335): Improve UX for sanitized Kapacitor event handler settings
  1. [#1342](https://github.com/influxdata/chronograf/pull/1342): Fix DB Management's abrupt database sort; only sort databases after refresh/returning to page
  1. [#1344](https://github.com/influxdata/chronograf/pull/1344): Remove the empty, default Kubernetes dashboard
  1. [#1340](https://github.com/influxdata/chronograf/pull/1340): Automatically switch to table view the query is a meta query

## v1.2.0-beta9 [2017-04-21]

### Bug Fixes
  1. [#1257](https://github.com/influxdata/chronograf/issues/1257): Fix function selection in the query builder
  1. [#1244](https://github.com/influxdata/chronograf/pull/1244): Fix the environment variable name for Google client secret
  1. [#1269](https://github.com/influxdata/chronograf/issues/1269): Add more functionality to the explorer's query generation process
  1. [#1318](https://github.com/influxdata/chronograf/issues/1318): Fix JWT refresh for auth-durations of zero and less than five minutes
  1. [#1332](https://github.com/influxdata/chronograf/pull/1332): Remove table toggle from dashboard visualization
  1. [#1335](https://github.com/influxdata/chronograf/pull/1335): Improve UX for sanitized kapacitor settings


### Features
  1. [#1292](https://github.com/influxdata/chronograf/pull/1292): Introduce Template Variable Manager
  1. [#1232](https://github.com/influxdata/chronograf/pull/1232): Fuse the query builder and raw query editor
  1. [#1265](https://github.com/influxdata/chronograf/pull/1265): Refactor the router to use auth and force /login route when auth expires
  1. [#1286](https://github.com/influxdata/chronograf/pull/1286): Add refreshing JWTs for authentication
  1. [#1316](https://github.com/influxdata/chronograf/pull/1316): Add templates API scoped within a dashboard
  1. [#1311](https://github.com/influxdata/chronograf/pull/1311): Display currently selected values in TVControlBar
  1. [#1315](https://github.com/influxdata/chronograf/pull/1315): Send selected TV values to proxy
  1. [#1302](https://github.com/influxdata/chronograf/pull/1302): Add support for multiple Kapacitors per InfluxDB source

### UI Improvements
  1. [#1259](https://github.com/influxdata/chronograf/pull/1259): Add a default display for empty dashboard
  1. [#1258](https://github.com/influxdata/chronograf/pull/1258): Display Kapacitor alert endpoint options as radio button group
  1. [#1321](https://github.com/influxdata/chronograf/pull/1321): Add yellow color to UI, Query Editor warnings are now appropriately colored

## v1.2.0-beta8 [2017-04-07]

### Bug Fixes
  1. [#1104](https://github.com/influxdata/chronograf/pull/1104): Fix Windows hosts on the host list page
  1. [#1125](https://github.com/influxdata/chronograf/pull/1125): Show cell name when editing dashboard cells
  1. [#1134](https://github.com/influxdata/chronograf/pull/1134): Fix Enterprise Kapacitor authentication
  1. [#1142](https://github.com/influxdata/chronograf/pull/1142): Fix Telegram Kapacitor configuration to display the correct disableNotification setting
  1. [#1124](https://github.com/influxdata/chronograf/pull/1124): Fix broken graph spinner in the explorer and when editing dashboard cells
  1. [#1124](https://github.com/influxdata/chronograf/pull/1124): Fix obscured legends in dashboards
  1. [#1149](https://github.com/influxdata/chronograf/pull/1149): Exit presentation mode on dashboards when using the browser back button
  1. [#1152](https://github.com/influxdata/chronograf/pull/1152): Widen single column results in the explorer
  1. [#1164](https://github.com/influxdata/chronograf/pull/1164): Restore ability to save raw queries to a dashboard cell
  1. [#1115](https://github.com/influxdata/chronograf/pull/1115): Fix `--basepath` issue where content would fail to render under certain circumstances
  1. [#1173](https://github.com/influxdata/chronograf/pull/1173): Actually save emails in Kapacitor alerts
  1. [#1178](https://github.com/influxdata/chronograf/pull/1178): Ensure Safari renders the explorer and CellEditorOverlay correctly
  1. [#1182](https://github.com/influxdata/chronograf/pull/1182): Fix empty tags for non-default retention policies
  1. [#1179](https://github.com/influxdata/chronograf/pull/1179): Render databases without retention policies on the admin page
  1. [#1128](https://github.com/influxdata/chronograf/pull/1128): Fix dashboard cell repositioning 👻
  1. [#1189](https://github.com/influxdata/chronograf/pull/1189): Improve dashboard cell renaming UX
  1. [#1202](https://github.com/influxdata/chronograf/pull/1202): Fix server returning unquoted InfluxQL keyword identifiers (e.g. `mean(count)`)
  1. [#1203](https://github.com/influxdata/chronograf/pull/1203): Fix redirect with authentication in Chronograf for InfluxEnterprise
  1. [#1095](https://github.com/influxdata/chronograf/pull/1095): Restore the logout button
  1. [#1209](https://github.com/influxdata/chronograf/pull/1209): Ask for the HipChat subdomain instead of the entire HipChat URL in the HipChat Kapacitor configuration
  1. [#1223](https://github.com/influxdata/chronograf/pull/1223): Use vhost as Chronograf's proxy to Kapacitor
  1. [#1205](https://github.com/influxdata/chronograf/pull/1205): Allow initial source to be an InfluxEnterprise source

### Features
  1. [#1112](https://github.com/influxdata/chronograf/pull/1112): Add ability to delete a dashboard
  1. [#1120](https://github.com/influxdata/chronograf/pull/1120): Allow admins to update user passwords
  1. [#1129](https://github.com/influxdata/chronograf/pull/1129): Allow InfluxDB and Kapacitor configuration via environment vars or CLI options
  1. [#1130](https://github.com/influxdata/chronograf/pull/1130): Add loading spinner to the alert history page
  1. [#1168](https://github.com/influxdata/chronograf/pull/1168): Expand support for `--basepath` on some load balancers
  1. [#1204](https://github.com/influxdata/chronograf/pull/1204): Add Slack channel per Kapacitor alert rule configuration
  1. [#1119](https://github.com/influxdata/chronograf/pull/1119): Add new auth duration CLI option; add client heartbeat
  1. [#1207](https://github.com/influxdata/chronograf/pull/1207): Add support for custom OAuth2 providers
  1. [#1212](https://github.com/influxdata/chronograf/pull/1212): Add meta query templates and loading animation to the RawQueryEditor
  1. [#1221](https://github.com/influxdata/chronograf/pull/1221): Remove the default query from empty cells on dashboards
  1. [#1101](https://github.com/influxdata/chronograf/pull/1101): Compress InfluxQL responses with gzip

### UI Improvements
  1. [#1132](https://github.com/influxdata/chronograf/pull/1132): Show blue strip next to active tab on the sidebar
  1. [#1135](https://github.com/influxdata/chronograf/pull/1135): Clarify Kapacitor alert configuration for Telegram
  1. [#1137](https://github.com/influxdata/chronograf/pull/1137): Clarify Kapacitor alert configuration for HipChat
  1. [#1136](https://github.com/influxdata/chronograf/pull/1136): Remove series highlighting in line graphs
  1. [#1124](https://github.com/influxdata/chronograf/pull/1124): Polish UI:
    * Polish dashboard cell drag interaction
    * Use Hover-To-Reveal UI pattern in all tables
    * Clarify source Indicator & Graph Tips
    * Improve DB Management page UI
  1. [#1187](https://github.com/influxdata/chronograf/pull/1187): Replace kill query confirmation modal with confirm buttons
  1. [#1185](https://github.com/influxdata/chronograf/pull/1185): Alphabetically sort databases and retention policies on the admin page
  1. [#1199](https://github.com/influxdata/chronograf/pull/1199): Move rename cell functionality to cell dropdown menu
  1. [#1211](https://github.com/influxdata/chronograf/pull/1211): Reverse the positioning of the graph visualization and the query builder on the Data Explorer page
  1. [#1222](https://github.com/influxdata/chronograf/pull/1222): Isolate cell repositioning to just those affected by adding a new cell

## v1.2.0-beta7 [2017-03-28]
### Bug Fixes
  1. [#1008](https://github.com/influxdata/chronograf/issues/1008): Fix unexpected redirection to create sources page when deleting a source
  1. [#1067](https://github.com/influxdata/chronograf/issues/1067): Fix issue creating retention policies
  1. [#1068](https://github.com/influxdata/chronograf/issues/1068): Fix issue deleting databases
  1. [#1078](https://github.com/influxdata/chronograf/issues/1078): Fix cell resizing in dashboards
  1. [#1070](https://github.com/influxdata/chronograf/issues/1070): Save GROUP BY tag(s) clauses on dashboards
  1. [#1086](https://github.com/influxdata/chronograf/issues/1086): Fix validation for deleting databases

### Features

### UI Improvements
  1. [#1092](https://github.com/influxdata/chronograf/pull/1092): Persist and render Dashboard Cell groupby queries


## v1.2.0-beta6 [2017-03-24]

### Bug Fixes
  1. [#1065](https://github.com/influxdata/chronograf/pull/1065): Add functionality to the `save` and `cancel` buttons on editable dashboards
  2. [#1069](https://github.com/influxdata/chronograf/pull/1069): Make graphs on pre-created dashboards un-editable
  3. [#1085](https://github.com/influxdata/chronograf/pull/1085): Make graphs resizable again
  4. [#1087](https://github.com/influxdata/chronograf/pull/1087): Hosts page now displays proper loading, host count, and error messages.

### Features
  1. [#1056](https://github.com/influxdata/chronograf/pull/1056): Add ability to add a dashboard cell
  2. [#1020](https://github.com/influxdata/chronograf/pull/1020): Allow users to edit cell names on dashboards
  3. [#1015](https://github.com/influxdata/chronograf/pull/1015): Add ability to edit a dashboard cell
  4. [#832](https://github.com/influxdata/chronograf/issues/832): Add a database and retention policy management page
  5. [#1035](https://github.com/influxdata/chronograf/pull/1035): Add ability to move and edit queries between raw InfluxQL mode and Query Builder mode

### UI Improvements

## v1.2.0-beta5 [2017-03-10]

### Bug Fixes
  1. [#936](https://github.com/influxdata/chronograf/pull/936): Fix leaking sockets for InfluxQL queries
  2. [#967](https://github.com/influxdata/chronograf/pull/967): Fix flash of empty graph on auto-refresh when no results were previously returned from a query
  3. [#968](https://github.com/influxdata/chronograf/issue/968): Fix wrong database used in dashboards

### Features
  1. [#993](https://github.com/influxdata/chronograf/pull/993): Add Admin page for managing users, roles, and permissions for [OSS InfluxDB](https://github.com/influxdata/influxdb) and InfluxData's [Enterprise](https://docs.influxdata.com/enterprise/v1.2/) product
  2. [#993](https://github.com/influxdata/chronograf/pull/993): Add Query Management features including the ability to view active queries and stop queries

### UI Improvements
  1. [#989](https://github.com/influxdata/chronograf/pull/989) Add a canned dashboard for mesos
  2. [#993](https://github.com/influxdata/chronograf/pull/993): Improve the multi-select dropdown
  3. [#993](https://github.com/influxdata/chronograf/pull/993): Provide better error information to users

## v1.2.0-beta4 [2017-02-24]

### Bug Fixes
  1. [#882](https://github.com/influxdata/chronograf/pull/882): Fix y-axis graph padding
  2. [#907](https://github.com/influxdata/chronograf/pull/907): Fix react-router warning
  3. [#926](https://github.com/influxdata/chronograf/pull/926): Fix Kapacitor RuleGraph display

### Features
  1. [#873](https://github.com/influxdata/chronograf/pull/873): Add [TLS](https://github.com/influxdata/chronograf/blob/master/docs/tls.md) support
  2. [#885](https://github.com/influxdata/chronograf/issues/885): Add presentation mode to the dashboard page
  3. [#891](https://github.com/influxdata/chronograf/issues/891): Make dashboard visualizations draggable
  4. [#892](https://github.com/influxdata/chronograf/issues/891): Make dashboard visualizations resizable
  5. [#893](https://github.com/influxdata/chronograf/issues/893): Persist dashboard visualization position
  6. [#922](https://github.com/influxdata/chronograf/issues/922): Additional OAuth2 support for [Heroku](https://github.com/influxdata/chronograf/blob/master/docs/auth.md#heroku) and [Google](https://github.com/influxdata/chronograf/blob/master/docs/auth.md#google)
  7. [#781](https://github.com/influxdata/chronograf/issues/781): Add global auto-refresh dropdown to all graph dashboards

### UI Improvements
  1. [#905](https://github.com/influxdata/chronograf/pull/905): Make scroll bar thumb element bigger
  2. [#917](https://github.com/influxdata/chronograf/pull/917): Simplify the sidebar
  3. [#920](https://github.com/influxdata/chronograf/pull/920): Display stacked and step plot graph types
  4. [#851](https://github.com/influxdata/chronograf/pull/851): Add configuration for [InfluxEnterprise](https://portal.influxdata.com/) meta nodes
  5. [#916](https://github.com/influxdata/chronograf/pull/916): Dynamically scale font size based on resolution

## v1.2.0-beta3 [2017-02-15]

### Bug Fixes
  1. [#879](https://github.com/influxdata/chronograf/pull/879): Fix several Kapacitor configuration page state bugs: [#875](https://github.com/influxdata/chronograf/issues/875), [#876](https://github.com/influxdata/chronograf/issues/876), [#878](https://github.com/influxdata/chronograf/issues/878)
  2. [#872](https://github.com/influxdata/chronograf/pull/872): Fix incorrect data source response

### Features
  1. [#896](https://github.com/influxdata/chronograf/pull/896) Add more docker stats

## v1.2.0-beta2 [2017-02-10]

### Bug Fixes
  1. [#865](https://github.com/influxdata/chronograf/issues/865): Support for String fields compare Kapacitor rules in Chronograf UI

### Features
  1. [#838](https://github.com/influxdata/chronograf/issues/838): Add [detail node](https://docs.influxdata.com/kapacitor/latest/nodes/alert_node/#details) to Kapacitor alerts
  2. [#847](https://github.com/influxdata/chronograf/issues/847): Enable and disable Kapacitor alerts from the alert manager page
  3. [#853](https://github.com/influxdata/chronograf/issues/853): Update builds to use yarn over npm install
  4. [#860](https://github.com/influxdata/chronograf/issues/860): Add gzip encoding and caching of static assets to server
  5. [#864](https://github.com/influxdata/chronograf/issues/864): Add support to Kapacitor rule alert configuration for:
    - HTTP
    - TCP
    - Exec
    - SMTP
    - Alerta

### UI Improvements
  1. [#822](https://github.com/influxdata/chronograf/issues/822): Simplify and improve the layout of the Data Explorer
    - The Data Explorer's intention and purpose has always been the ad hoc and ephemeral exploration of your schema and data.
      The concept of `Exploration` sessions and `Panels` betrayed this initial intention. The DE turned into a "poor man's"
      dashboarding tool. In turn, this introduced complexity in the code and the UI. In the future if I want to save, manipulate,
      and view multiple visualizations this will be done more efficiently and effectively in our dashboarding solution.

## v1.2.0-beta1 [2017-01-27]

### Bug Fixes
  1. [#788](https://github.com/influxdata/chronograf/pull/788): Fix missing fields in data explorer when using non-default retention policy
  2. [#774](https://github.com/influxdata/chronograf/issues/774): Fix gaps in layouts for hosts

### Features
  1. [#779](https://github.com/influxdata/chronograf/issues/779): Add layout for telegraf's diskio system plugin
  2. [#810](https://github.com/influxdata/chronograf/issues/810): Add layout for telegraf's net system plugin
  3. [#811](https://github.com/influxdata/chronograf/issues/811): Add layout for telegraf's procstat plugin
  4. [#737](https://github.com/influxdata/chronograf/issues/737): Add GUI for OpsGenie kapacitor alert service
  5. [#814](https://github.com/influxdata/chronograf/issues/814): Allows Chronograf to be mounted under any arbitrary URL path using the `--basepath` flag.

## v1.1.0-beta6 [2017-01-13]
### Bug Fixes
  1. [#748](https://github.com/influxdata/chronograf/pull/748): Fix missing kapacitors on source index page
  2. [#755](https://github.com/influxdata/chronograf/pull/755): Fix kapacitor basic auth proxying
  3. [#704](https://github.com/influxdata/chronograf/issues/704): Fix RPM and DEB install script and systemd unit file

### Features
  1. [#660](https://github.com/influxdata/chronograf/issues/660): Add option to accept any certificate from InfluxDB
  2. [#733](https://github.com/influxdata/chronograf/pull/733): Add optional Github organization membership checks to authentication
  3. [#564](https://github.com/influxdata/chronograf/issues/564): Add RabbitMQ pre-canned layout
  4. [#706](https://github.com/influxdata/chronograf/issues/706): Alerts on threshold where value is inside of range
  5. [#707](https://github.com/influxdata/chronograf/issues/707): Alerts on threshold where value is outside of range
  6. [#772](https://github.com/influxdata/chronograf/pull/772): Add X-Chronograf-Version header to all requests

### UI Improvements
  1. [#766](https://github.com/influxdata/chronograf/pull/766): Add click-to-insert functionality to rule message templates

## v1.1.0-beta5 [2017-01-05]

### Bug Fixes
  1. [#693](https://github.com/influxdata/chronograf/issues/693): Fix corrupted MongoDB pre-canned layout
  2. [#714](https://github.com/influxdata/chronograf/issues/714): Relative rules check data in the wrong direction
  3. [#718](https://github.com/influxdata/chronograf/issues/718): Fix bug that stopped apps from displaying

## v1.1.0-beta4 [2016-12-30]

### Features
  1. [#691](https://github.com/influxdata/chronograf/issues/691): Add server-side dashboard API
  2. [#709](https://github.com/influxdata/chronograf/pull/709): Add kapacitor range alerting to API
  3. [#672](https://github.com/influxdata/chronograf/pull/672): Added visual indicator for down hosts
  4. [#612](https://github.com/influxdata/chronograf/issues/612): Add dashboard menu

### Bug Fixes
  1. [679](https://github.com/influxdata/chronograf/issues/679): Fix version display

## v1.1.0-beta3 [2016-12-16]

### Features
  1. [#610](https://github.com/influxdata/chronograf/issues/610): Add ability to edit raw text queries in the Data Explorer

### UI Improvements
  1. [#688](https://github.com/influxdata/chronograf/issues/688): Add ability to visually distinguish queries in the Data Explorer
  1. [#618](https://github.com/influxdata/chronograf/issues/618): Add measurement name and field key to the query tab in the Data Explorer
  1. [#698](https://github.com/influxdata/chronograf/issues/698): Add color differentiation for Kapacitor alert levels
  1. [#698](https://github.com/influxdata/chronograf/issues/698): Clarify an empty Kapacitor configuration on the InfluxDB Sources page
  1. [#676](https://github.com/influxdata/chronograf/issues/676): Streamline the function selector in the Data Explorer

### Bug Fixes
  1. [#652](https://github.com/influxdata/chronograf/issues/652),[#670](https://github.com/influxdata/chronograf/issues/670): Allow text selecting in text box inputs
  2. [#679](https://github.com/influxdata/chronograf/issues/679): Add version information to the nightly builds
  3. [#675](https://github.com/influxdata/chronograf/issues/675): Fix user flow for Kapacitor connect

## v1.1.0-beta2 [2016-12-09]

### Features
  1. [#624](https://github.com/influxdata/chronograf/issues/624): Add time range selection to kapacitor alert rules
  1. Update Go to 1.7.4

### Bug Fixes
  1. [#664](https://github.com/influxdata/chronograf/issues/664): Fix Content-Type of single-page app to always be text/html
  1. [#671](https://github.com/influxdata/chronograf/issues/671): Fix multiple influxdb source freezing page

## v1.1.0-beta1 [2016-12-06]
### Layouts
  1. [#575](https://github.com/influxdata/chronograf/issues/556): Varnish Layout
  2. [#535](https://github.com/influxdata/chronograf/issues/535): Elasticsearch Layout

### Features
  1. [#565](https://github.com/influxdata/chronograf/issues/565) [#246](https://github.com/influxdata/chronograf/issues/246) [#234](https://github.com/influxdata/chronograf/issues/234) [#311](https://github.com/influxdata/chronograf/issues/311) Github Oauth login
  2. [#487](https://github.com/influxdata/chronograf/issues/487): Warn users if they are using a kapacitor instance that is configured to use an influxdb instance that does not match the current source
  3. [#597](https://github.com/influxdata/chronograf/issues/597): Filter host by series tags
  4. [#568](https://github.com/influxdata/chronograf/issues/568): [#569](https://github.com/influxdata/chronograf/issues/569): Add support for multiple y-axis, labels, and ranges
  5. [#605](https://github.com/influxdata/chronograf/issues/605): Singlestat visualization type in host view
  5. [#607](https://github.com/influxdata/chronograf/issues/607): Singlestat and line graph visualization type in host view

### Bug Fixes
  1. [#536](https://github.com/influxdata/chronograf/issues/536) Redirect the user to the kapacitor config screen if they are attempting to view or edit alerts without a configured kapacitor
  2. [#539](https://github.com/influxdata/chronograf/issues/539) Zoom works only on the first graph of a layout
  3. [#494](https://github.com/influxdata/chronograf/issues/494) Layouts should only be displayed when the measurement is present
  4. [#588](https://github.com/influxdata/chronograf/issues/588) Unable to connect to source
  5. [#586](https://github.com/influxdata/chronograf/issues/586) Allow telegraf database in non-default locations
  6. [#542](https://github.com/influxdata/chronograf/issues/542) Graphs in layouts do not show up in the order of the layout definition
  7. [#574](https://github.com/influxdata/chronograf/issues/574): Fix broken graphs on Postgres Layouts by adding aggregates
  8. [#644](https://github.com/influxdata/chronograf/pull/644): Fix bug that stopped apps from displaying
  9. [#510](https://github.com/influxdata/chronograf/issues/510): Fix connect button

## v1.1-alpha [2016-11-14]

### Release Notes

This is the initial alpha release of Chronograf 1.1.<|MERGE_RESOLUTION|>--- conflicted
+++ resolved
@@ -13,11 +13,8 @@
 1. [#1886](https://github.com/influxdata/chronograf/pull/1886): Fix limit of 100 alert rules on alert rules page
 1. [#1934](https://github.com/influxdata/chronograf/pull/1934): Update time resolution when zooming in on graphs
 1. [#1945](https://github.com/influxdata/chronograf/pull/1945): Add `present` boolean query param to URL to enable presentation mode
-<<<<<<< HEAD
+1. [#1969](https://github.com/influxdata/chronograf/pull/1969): Add `query` query param to URL to add a query to the Data Explorer
 1. [#1885](https://github.com/influxdata/chronograf/pull/1885): Add `fill` options to data explorer and dashboard queries
-=======
-1. [#1969](https://github.com/influxdata/chronograf/pull/1969): Add `query` query param to URL to add a query to the Data Explorer
->>>>>>> c36748d8
 
 ### UI Improvements
 1. [#1933](https://github.com/influxdata/chronograf/pull/1933): Use line-stacked graph type for memory information - thank you, @Joxit!
